--- conflicted
+++ resolved
@@ -37,13 +37,6 @@
     wrapped.place(0, 0)
     assert.deepStrictEqual(
       wrapped.report(),
-<<<<<<< HEAD
-      ['row', 0, 0, ['col', 0, 0, ['row', 0, 0, ['block', 0, -3], ['block', 1, 0]]]]
-    )
-  })
-
-  it('wraps a col of two blocks', async () => {
-=======
       ['row', 0, 0, 3, 4,
         ['col', 0, 0, 3, 4,
           ['row', 0, 0, 3, 4,
@@ -56,7 +49,6 @@
   })
 
   it('wraps a column of two blocks', async () => {
->>>>>>> 20031cd2
     const fixture = new Col(
       new Block(1, 1),
       new Block(2, 4)
@@ -65,14 +57,10 @@
     wrapped.place(0, 0)
     assert.deepStrictEqual(
       wrapped.report(),
-<<<<<<< HEAD
-      ['col', 0, 0, ['block', 0, 0], ['block', 0, -1]]
-=======
       ['col', 0, 0, 2, 5,
         ['block', 0, 0, 1, 1],
         ['block', 0, 1, 2, 5]
       ]
->>>>>>> 20031cd2
     )
   })
 
@@ -96,17 +84,6 @@
     wrapped.place(0, 0)
     assert.deepStrictEqual(
       wrapped.report(),
-<<<<<<< HEAD
-      ['col', 0, 0,
-        ['row', 0, 0,
-          ['col', 0, 0,
-            ['row', 0, 0, ['block', 0, -2], ['block', 1, 0]]]],
-        ['row', 0, -4,
-          ['col', 0, -4,
-            ['row', 0, -4,
-              ['block', 0, -16],
-              ['col', 5, -4, ['block', 5, -4], ['block', 5, -12]]
-=======
       ['col', 0, 0, 14, 22,
         ['row', 0, 0, 4, 4,
           ['col', 0, 0, 4, 4,
@@ -124,7 +101,6 @@
                 ['block', 5, 4, 12, 12],
                 ['block', 5, 12, 14, 22]
               ]
->>>>>>> 20031cd2
             ]
           ]
         ]
@@ -143,17 +119,10 @@
     wrapped.place(0, 0)
     assert.deepStrictEqual(
       wrapped.report(),
-<<<<<<< HEAD
-      ['row', 0, 0,
-        ['col', 0, 0,
-          ['row', 0, 0,
-            ['block', 0, 0]
-=======
       ['row', 0, 0, 2, 2,
         ['col', 0, 0, 2, 2,
           ['row', 0, 0, 2, 1,
             ['block', 0, 0, 2, 1]
->>>>>>> 20031cd2
           ],
           ['row', 0, 1, 2, 2,
             ['block', 0, 1, 2, 2]
@@ -176,17 +145,10 @@
     wrapped.place(0, 0)
     assert.deepStrictEqual(
       wrapped.report(),
-<<<<<<< HEAD
-      ['row', 0, 0,
-        ['col', 0, 0,
-          ['row', 0, 0,
-            ['block', 0, 0]
-=======
       ['row', 0, 0, 3, 3,
         ['col', 0, 0, 3, 3,
           ['row', 0, 0, 2, 1,
             ['block', 0, 0, 2, 1]
->>>>>>> 20031cd2
           ],
           ['row', 0, 1, 3, 2,
             ['block', 0, 1, 2, 2],
