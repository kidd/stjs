--- conflicted
+++ resolved
@@ -299,12 +299,9 @@
     ]
   }
 }</code></pre>
-<<<<<<< HEAD
-=======
 <ul>
 <li>Columns</li>
 </ul>
->>>>>>> 20031cd2
 <pre title="placed.js"><code class="language-js">export class PlacedCol extends Col {
   constructor (...children) {
     super(...children)
@@ -314,41 +311,26 @@
 
   place (x0, y0) {
     this.x0 = x0
-<<<<<<< HEAD
-    this.y1 = y1
-    let yCurrent = this.y1
-    this.children.forEach(child =&gt; {
-      child.place(x0, yCurrent)
-      yCurrent -= child.getHeight()
-=======
     this.y0 = y0
     let yCurrent = this.y0
     this.children.forEach(child =&gt; {
       child.place(x0, yCurrent)
       yCurrent += child.getHeight()
->>>>>>> 20031cd2
     })
   }
 
   report () {
     return [
-<<<<<<< HEAD
-      'col', this.x0, this.y1,
-=======
       'col', this.x0, this.y0,
       this.x0 + this.getWidth(),
       this.y0 + this.getHeight(),
->>>>>>> 20031cd2
       ...this.children.map(child =&gt; child.report())
     ]
   }
 }</code></pre>
-<<<<<<< HEAD
-=======
 <ul>
 <li>Rows</li>
 </ul>
->>>>>>> 20031cd2
 <pre title="placed.js"><code class="language-js">export class PlacedRow extends Row {
   constructor (...children) {
     super(...children)
@@ -358,33 +340,21 @@
 
   place (x0, y0) {
     this.x0 = x0
-<<<<<<< HEAD
-    this.y1 = y1
-    const y0 = y1 - this.getHeight()
-    let xCurrent = x0
-    this.children.forEach(child =&gt; {
-      child.place(xCurrent, y0 + child.getHeight())
-=======
     this.y0 = y0
     const y1 = this.y0 + this.getHeight()
     let xCurrent = x0
     this.children.forEach(child =&gt; {
       const childY = y1 - child.getHeight()
       child.place(xCurrent, childY)
->>>>>>> 20031cd2
       xCurrent += child.getWidth()
     })
   }
 
   report () {
     return [
-<<<<<<< HEAD
-      'row', this.x0, this.y1,
-=======
       'row', this.x0, this.y0,
       this.x0 + this.getWidth(),
       this.y0 + this.getHeight(),
->>>>>>> 20031cd2
       ...this.children.map(child =&gt; child.report())
     ]
   }
@@ -442,14 +412,10 @@
     fixture.place(0, 0)
     assert.deepStrictEqual(
       fixture.report(),
-<<<<<<< HEAD
-      ['col', 0, 0, ['block', 0, 0], ['block', 0, -1]]
-=======
       ['col', 0, 0, 2, 5,
         ['block', 0, 0, 1, 1],
         ['block', 0, 1, 2, 5]
       ]
->>>>>>> 20031cd2
     )
   })
 ...
@@ -588,9 +554,6 @@
 </ul>
 </li>
 </ul>
-<<<<<<< HEAD
-<pre title="wrapped.js"><code class="language-js">export class WrappedCol extends PlacedCol {
-=======
 <pre title="wrapped.js"><code class="language-js">export class WrappedBlock extends PlacedBlock {
   wrap () {
     return this
@@ -598,7 +561,6 @@
 }
 
 export class WrappedCol extends PlacedCol {
->>>>>>> 20031cd2
   wrap () {
     const children = this.children.map(child =&gt; child.wrap())
     return new PlacedCol(...children)
@@ -666,17 +628,10 @@
     wrapped.place(0, 0)
     assert.deepStrictEqual(
       wrapped.report(),
-<<<<<<< HEAD
-      ['row', 0, 0,
-        ['col', 0, 0,
-          ['row', 0, 0,
-            ['block', 0, 0]
-=======
       ['row', 0, 0, 2, 2,
         ['col', 0, 0, 2, 2,
           ['row', 0, 0, 2, 1,
             ['block', 0, 0, 2, 1]
->>>>>>> 20031cd2
           ],
           ['row', 0, 1, 2, 2,
             ['block', 0, 1, 2, 2]
