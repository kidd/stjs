- slug: base_class
  en:
    term: "base class"
    def: >
      FIXME

- slug: chain_of_responsibility_pattern
  en:
    term: "Chain of Responsibility pattern"
    def: >
      FIXME

- slug: circular_dependency
  en:
    term: "circular dependency"
    def: >
      A situation in which X depends on Y and Y depends on X, either
      directly or indirectly. If there is a circular dependency, then
      the [dependency graph](#dependency_graph) is not [acyclic](#dag).

- slug: dag
  en:
    term: "directed acyclic graph"
    acronym: "DAG"
    def: >
      A [directed graph](#directed_graph) which does not contain any loops
      (i.e., it is not possible to reach a [node](#node) from itself by
      following edges).

<<<<<<< HEAD
- slug: dependency_graph
  en:
    term: "dependency graph"
    def: >
      A [directed graph](#directed_graph) showing how things depend on
      one another, such as the files to be updated by a
      [build manager](#build_manager). If the dependency graph is not
      [acyclic](#dag), the dependencies cannot be resolved.
=======
- slug: depth_first_search
  en:
    term: "depth-first search"
    def: >
      FIXME

- slug: derived_class
  en:
    term: "derived class"
    def: >
      FIXME
>>>>>>> beac7bef

- slug: directed_graph
  en:
    term: "directed graph"
    def: >
      A [graph](#graph) whose [edges](#edge) have directions.

<<<<<<< HEAD
- slug: entry_point
  en:
    term: "entry point"
    def: >
      Where a program begins executing.

- slug: iifd
  en:
    term: "immediately-invoked function declaration"
    acronym: "IIFD"
    def: >
      FIXME

- slug: module_bundler
  en:
    term: "module bundler"
    def: >
      A program that finds all the dependencies of a set of source files
      and combines them into a single loadable file.

=======
- slug: greedy
  en:
    term: "greedy"
    def: >
      FIXME

>>>>>>> beac7bef
- slug: promisification
  en:
    term: "promisification"
    def: >
      FIXME

- slug: nested_function
  en:
    term: "nested function"
    def: >
      A function that is defined inside another function.

- slug: precedence
  en:
    term: "precedence"
    def: >
      The priority of an operation. For example, multiplication
      has a higher precedence than addition, so `a+b*c` is read
      as "the sum of `a` with the product of `b` and `c`".

- slug: query_selector
  en:
    term: "query selector"
    def: >
      FIXME

- slug: sha_1
  en:
    term: "SHA-1"
    def: >
      A [cryptographic hash function](#cryptographic_hash_function) that
      produces a 160-bit output for arbitrary data.  SHA-1 is no longer
      considered strong enough for cryptographic purposes, but is still
      frequently used to calculate keys for [hash tables](#hash_table).

- slug: token
  en:
    term: "token"
    def: >
      An indivisible unit of text for a parser, such as a variable
      name or a number. Exactly what constitutes a token depends on
      the language.

- slug: topological_order
  en:
    term: "topological order"
    def: >
      Any ordering of the [nodes](#node) in a [graph](#graph) that respects the
      direction of its [edges](#edge), i.e., if there is an edge from node A to
      node B, A comes before B in the ordering. There may be many topological
      orderings of a particular graph.

- slug: transitive_closure
  en:
    term: "transitive closure"
    def: >
      FIXME

- slug: utc
  en:
    term: "Coordinated Universal Time"
    acronym: "UTC"
    def: >
      The standard time against which all others are defined. UTC is the time
      at longitude 0°, and is not adjusted for daylight savings.
      [Timestamps](#timestamp) are often reported in UTC so that they will be
      the same no matter what timezone the computer is in.<|MERGE_RESOLUTION|>--- conflicted
+++ resolved
@@ -27,7 +27,6 @@
       (i.e., it is not possible to reach a [node](#node) from itself by
       following edges).
 
-<<<<<<< HEAD
 - slug: dependency_graph
   en:
     term: "dependency graph"
@@ -36,7 +35,7 @@
       one another, such as the files to be updated by a
       [build manager](#build_manager). If the dependency graph is not
       [acyclic](#dag), the dependencies cannot be resolved.
-=======
+
 - slug: depth_first_search
   en:
     term: "depth-first search"
@@ -48,7 +47,6 @@
     term: "derived class"
     def: >
       FIXME
->>>>>>> beac7bef
 
 - slug: directed_graph
   en:
@@ -56,12 +54,17 @@
     def: >
       A [graph](#graph) whose [edges](#edge) have directions.
 
-<<<<<<< HEAD
 - slug: entry_point
   en:
     term: "entry point"
     def: >
       Where a program begins executing.
+
+- slug: greedy
+  en:
+    term: "greedy"
+    def: >
+      FIXME
 
 - slug: iifd
   en:
@@ -77,14 +80,6 @@
       A program that finds all the dependencies of a set of source files
       and combines them into a single loadable file.
 
-=======
-- slug: greedy
-  en:
-    term: "greedy"
-    def: >
-      FIXME
-
->>>>>>> beac7bef
 - slug: promisification
   en:
     term: "promisification"
