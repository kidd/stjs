--- conflicted
+++ resolved
@@ -71,10 +71,7 @@
 
 <%- include('/inc/code.html', {file: 'process-plain.sh'}) %>
 <%- include('/inc/html.html', {file: 'process-plain.html'}) %>
-<<<<<<< HEAD
-=======
 <%- include('/inc/subpage.html', {file: 'process-plain.html'}) %>
->>>>>>> c419d63b
 
 -   Lots of ugliness here
     -   Double `h1` for each file (filename and title comment)
