--- conflicted
+++ resolved
@@ -28,17 +28,15 @@
   name: "Let's build a browser engine!"
   lede: "A seven-step tutorial from Matt Brubeck."
 
-<<<<<<< HEAD
 - slug: bundler-tutorial
   url: https://www.freecodecamp.org/news/lets-learn-how-module-bundlers-work-and-then-write-one-ourselves-b2e3fe6c88ae/
   name: "Let’s learn how module bundlers work and then write one ourselves"
   lede: "A tutorial on bundlers by Adam Kelly."
-=======
+
 - slug: carpentries
   url: https://carpentries.org/
   name: "The Carpentries"
   lede: "A volunteer organization that teaches programming and data skills to researchers world-wide."
->>>>>>> beac7bef
 
 - slug: data-forge
   url: http://www.data-forge-js.com/
